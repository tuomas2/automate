# -*- coding: utf-8 -*-
# (c) 2015 Tuomas Airaksinen
#
# This file is part of automate-webui.
#
# automate-webui is free software: you can redistribute it and/or modify
# it under the terms of the GNU General Public License as published by
# the Free Software Foundation, either version 3 of the License, or
# (at your option) any later version.
#
# automate-webui is distributed in the hope that it will be useful,
# but WITHOUT ANY WARRANTY; without even the implied warranty of
# MERCHANTABILITY or FITNESS FOR A PARTICULAR PURPOSE.  See the
# GNU General Public License for more details.
#
# You should have received a copy of the GNU General Public License
# along with automate-webui.  If not, see <http://www.gnu.org/licenses/>.
#
# ------------------------------------------------------------------
#
# If you like Automate, please take a look at this page:
# http://evankelista.net/automate/

from __future__ import print_function
from __future__ import absolute_import
from __future__ import division
from __future__ import unicode_literals
import threading
import datetime
import time

try:
    from StringIO import StringIO
except ImportError:
    from io import BytesIO as StringIO

from django.contrib import messages

from django.core.urlresolvers import reverse
from django.http import HttpResponseRedirect, Http404, HttpResponse, JsonResponse
from django.shortcuts import render, redirect
from django.template import Template, RequestContext
from django.utils.http import urlencode
from django.utils.safestring import mark_safe
from .forms import LoginForm, CmdForm, FORMTYPES, QUICK_EDITS, TextForm
from functools import wraps
from automate.statusobject import AbstractActuator
from automate.statusobject import AbstractSensor
try:
    import matplotlib
    matplotlib.use('SVG')
    from matplotlib import pyplot
    pyplot.ioff()
except ImportError:
    pyplot = None

CONTENT_TYPES = {
    'svg': 'image/svg+xml',
    'jpg': 'image/jpeg',
    'png': 'image/png'
}

def set_globals(_service, _system):
    global system, service
    system = _system
    service = _service


def get_groups(only_user_editable=False, only_user_defined=False, only_groups=False):
    groups = {}
    if only_user_editable:
        objs = (i for i in service.system.objects_sorted if getattr(i, 'user_editable', False))
    elif only_user_defined:
        objs = (i for i in service.system.objects_sorted if service.user_tags & i.tags)
    else:
        objs = service.system.objects_sorted
    if not service.show_hidden:
        objs = (i for i in objs if not i.name.startswith('_'))
    for obj in objs:
        for tag in obj.tags:
            if only_groups:
                if not tag.startswith('group:'):
                    continue
            if tag in groups:
                groups[tag].append(obj)
            else:
                groups[tag] = [obj]
    return groups


def common_context(request):
    global system, service
    _views = [
        ('By types', 'system'),
        ('By groups', 'tag_view_only_groups'),
        ('By tags', 'tags_view'),
        ('User editable', 'user_editable_view'),
        ('User defined', 'user_defined_view'),
        ('System and threads', 'threads'),
        ('Console', 'console'),
        ('UML', 'plantuml'),
    ]
    current_view = request.resolver_match.view_name
    views = [(title, reverse(name), name == current_view) for title, name in _views]

    groups = get_groups()

    tag_views = [(name, reverse('single_tag', args=(name,)), False)
                 for name in sorted(groups.keys())]

    from automate import __version__
    return {'views': views, 'tag_views': tag_views, 'system': system, 'service': service,
            'automate_version': __version__, 'plotting_enabled': bool(pyplot)}


def require_login(func):
    @wraps(func)
    def wrapped(request, *args, **kwargs):
        if not request.session.get('logged_in', False):
            service.system.logger.debug('Require login')
            return HttpResponseRedirect(
                reverse('login') + '?%s' % urlencode({'url': request.META['PATH_INFO']}))
        service.system.flush()
        return func(request, *args, **kwargs)

    return wrapped


def login(request):
    url = request.GET.get('url', reverse('main'))
    if not service.http_auth or request.session.get('logged_in', False):
        request.session['logged_in'] = True
        return HttpResponseRedirect(url)
    if request.method == 'POST':
        form = LoginForm(request.POST, request=request)
        form.auth = service.http_auth
        if form.is_valid():
            request.session['logged_in'] = True
            return HttpResponseRedirect(url)
    else:
        form = LoginForm(request=request)
    form.helper.form_class = 'form-signin'
    form.helper.form_action += '?url=%s' % url
    return render(request, 'login.html', {'form': form, 'source': 'login'})


@require_login
def main(request):
    return HttpResponseRedirect(reverse(service.default_view))


def logout(request):
    request.session['logged_in'] = False
    return HttpResponseRedirect('login')


@require_login
def custom(request, name):
    context = RequestContext(request, {'source': 'main'})
    try:
        return HttpResponse(content=Template(service.custom_pages[name]).render(context))
    except KeyError:
        raise Http404


@require_login
def history_json(request, name):
    t_min = int(request.GET.get('t_min', service.plots_limit_time))
    oldest_time = time.time() - t_min
<<<<<<< HEAD

    obj = service.system.namespace[name]
    history = [(t, float(s)) for t, s in obj.history if t > oldest_time] if t_min else obj.history
    _time, status = tuple(zip(*history)) if history else ([], [])
    out_json = {'time': _time, 'status': status}
    return JsonResponse(out_json)
=======
    obj = service.system.namespace[name]
    data_points = [(int(t*1000), float(s or 0))
                   for t, s in obj.history if t > oldest_time]
    return JsonResponse(data_points, safe=False)
>>>>>>> 27dc259a


def history_plot(request, name, type_):
    if pyplot is None:
        system.logger.error('Matplotlib is not installed, can not plot')
        raise Http404

    t_min = int(request.GET.get('t_min', service.plots_limit_time))
    format = request.GET.get('format', service.plot_format)
    if format not in CONTENT_TYPES:
        raise RuntimeError('Invalid format %s' % format)

    oldest_time = time.time() - t_min
    y_max = float(request.GET.get('y_max', 0))
    y_min = float(request.GET.get('y_min', 0))

    imgdata = StringIO()
    if type_ == 'object':
        fig, ax = pyplot.subplots(figsize=(10, 2))
        obj = service.system.namespace[name]
        history = [(datetime.datetime.fromtimestamp(t), float(s or 0))
<<<<<<< HEAD
                   for t, s in obj.history if t > oldest_time] if t_min else obj.history
        _time, status = tuple(zip(*history)) if history else ([], [])
        ax.step(_time, status, '-', where='post')
=======
                   for t, s in obj.history if t > oldest_time]
        _time, status = tuple(zip(*history)) if history else ([], [])
        ax.step(_time, status, '-', linewidth=0.5, where='post')
>>>>>>> 27dc259a
    elif type_ == 'tag':
        fig, ax = pyplot.subplots(figsize=(10, 3))
        objs = [i for i in service.system.objects_sorted if name in i.tags
                and hasattr(i, 'history') and isinstance(i.status, (float, int))]

        for obj in objs:
            history = [(datetime.datetime.fromtimestamp(t), float(s or 0)) for t, s in obj.history
<<<<<<< HEAD
                       if t > oldest_time] if t_min else obj.history
            _time, status = tuple(zip(*history)) if history else ([], [])
            ax.step(_time, status, '-', where='post', label=obj.name)
=======
                       if t > oldest_time]
            _time, status = tuple(zip(*history)) if history else ([], [])
            ax.step(_time, status, '-', linewidth=0.5, where='post', label=obj.name)
>>>>>>> 27dc259a
    else:
        raise RuntimeError('Invalid type %s' % type_)
    if y_min:
        ax.set_ylim(bottom=y_min)
    if y_max:
        ax.set_ylim(top=y_max)

    fig.savefig(imgdata, format=format, bbox_inches='tight')
    pyplot.close(fig)
    return HttpResponse(content=imgdata.getvalue(), content_type=CONTENT_TYPES[format])


@require_login
def object_history_plot(request, name):
    return history_plot(request, name, 'object')


@require_login
def tag_history_plot(request, name):
    return history_plot(request, name, 'tag')


@require_login
def puml_svg(request):
    svg = service.system.request_service('PlantUMLService').write_svg()
    return HttpResponse(content=svg, content_type='image/svg+xml')


@require_login
def puml_raw(request):
    puml = service.system.request_service('PlantUMLService').write_puml()
    return HttpResponse(content=puml, content_type='text/plain')


@require_login
def plantuml(request):
    puml_service = service.system.request_service('PlantUMLService')
    return render(request, 'views/plantuml.html', {'source': 'system',
                                                   'puml_service': puml_service,
                                                   })


@require_login
def system_view(request):
    return render(request, 'views/system.html', {'source': 'system'})


@require_login
def threads(request):
    threads = [(t.name, t) for t in threading.enumerate()]
    threads.sort(key=lambda x: x[0])
    return render(request, 'views/threads.html', {'threads': threads})


@require_login
def single_tag(request, tag):
    objs = sorted([obj for obj in service.system.objects_sorted if tag in obj.tags])
    if not service.show_hidden:
        objs = (i for i in objs if not i.name.startswith('_'))

    if not objs:
        raise Http404
    return render(request, 'views/single_tag_view.html',
                  {'source': 'tags_view', 'objs': objs, 'tag': tag})



@require_login
def tags_view(request, template='', only_user_editable=False, only_user_defined=False,
              only_groups=False):
    groups = get_groups(only_user_editable=only_user_editable,
                        only_user_defined=only_user_defined, only_groups=only_groups)
    gitems = sorted(groups.items())
    l = len(gitems)
    g1 = gitems[:int(l / 3) + 1]
    g2 = gitems[int(l / 3) + 1:2 * int(l / 3) + 1]
    g3 = gitems[2 * int(l / 3) + 1:]
    return render(request, 'views/tag_view.html' if not template else template,
                  {'source': 'user_editable_view' if only_user_editable else 'tags_view',
                   'groups': [g1, g2, g3]})


@require_login
def user_editable_view(request):
    return tags_view(request, template='views/user_editable_view.html', only_user_editable=True)


@require_login
def user_defined_view(request):
    return tags_view(request, template='views/user_defined_view.html', only_groups=True,
                     only_user_defined=True)


@require_login
def tag_view_only_groups(request):
    return tags_view(request, template='views/only_groups.html', only_groups=True)


@require_login
def info_panel(request, name):
    source = request.GET.get('source', 'main')
    if request.is_ajax():
        obj = service.system.namespace[name]
        view_items = obj.view[:] + ['class_name', 'data_type', 'next_scheduled_action']
        if 'change_delay' in view_items and not obj.change_delay:
            view_items.remove('change_delay')
            view_items.remove('change_mode')
        if 'safety_delay' in view_items and not obj.safety_delay:
            view_items.remove('safety_delay')
            view_items.remove('safety_mode')
        if 'reset_delay' in view_items and not obj.reset_delay:
            view_items.remove('reset_delay')
        info_items = [(i.capitalize().replace('_', ' '),
                       getattr(obj, i)) for i in view_items
                      if (not i.endswith('_str')
                          and i not in ['tags', 'name', 'priority', 'status', 'history_length',
                                        'history_frequency']
                          and (
                          getattr(obj, i, None) or type(getattr(obj, i, None)) in (int, float)))]

        callables = ((i.capitalize().replace('_', ' '), i) for i in obj.callables)

        textform = TextForm({'status': obj.status, 'name': obj.name},
                            source=source) if obj.data_type in ['str', 'unicode'] else None

        return render(request, 'info_panel.html',
                      {'i': obj, 'source': source, 'info_items': info_items,
                       'callables': callables, 'textform': textform})
    else:
        raise Http404


@require_login
def toggle_sensor(request, sensorname):
    """
    This is used only if websocket fails
    """
    if service.read_only:
        service.logger.warning("Could not perform operation: read only mode enabled")
        raise Http404
    source = request.GET.get('source', 'main')
    sensor = service.system.namespace[sensorname]
    sensor.status = not sensor.status
    service.system.flush()
    return HttpResponseRedirect(reverse(source))


@require_login
def toggle_value(request, name):
    """
    For manual shortcut links to perform toggle actions
    """
    obj = service.system.namespace.get(name, None)
    if not obj or service.read_only:
        raise Http404
    new_status = obj.status = not obj.status
    if service.redirect_from_setters:
        return HttpResponseRedirect(reverse('set_ready', args=(name, new_status)))
    else:
        return set_ready(request, name, new_status)


@require_login
def set_value(request, name, value):
    """
    For manual shortcut links to perform set value actions
    """
    obj = service.system.namespace.get(name, None)
    if not obj or service.read_only:
        raise Http404
    obj.status = value
    if service.redirect_from_setters:
        return HttpResponseRedirect(reverse('set_ready', args=(name, value)))
    else:
        return set_ready(request, name, value)


@require_login
def set_ready(request, name, value):
    return render(request, 'views/toggle.html', {'name': name, 'status': value})


@require_login
def edit(request, name=None, type=None, cont=False):
    if service.read_only:
        service.logger.warning("Could not perform operation: read only mode enabled")
        raise Http404

    source = request.GET.get('source', 'main')
    if name:
        obj = service.system.namespace.get(name, None)
        if not obj:
            raise Http404
        if isinstance(obj, AbstractActuator):
            type = 'actuator'
        elif isinstance(obj, AbstractSensor):
            type = 'sensor'
        else:
            type = 'program'

    if not type:
        raise Http404

    FormType = FORMTYPES[type]

    if request.method == 'POST':
        if 'cancel' in request.POST:
            return HttpResponseRedirect(reverse(source))

        form = FormType(request.POST, request=request)
        form.setup_system(service.system)
        form.load(name)
        if form.is_valid():
            if form.has_changed():
                form.save(name)
            if name:
                return HttpResponseRedirect(reverse(source))
            else:
                return HttpResponseRedirect(
                    reverse('continue_edit', args=(type, form.instance.name,))
                    + '?source=%s' % source)
    else:
        form = FormType(request=request)
        form.setup_system(service.system)
        form.load(name)
    return render(request, 'edit_object.html', {'type': type, 'editform': form,
                                                "continue_edit": cont, 'source': source})


@require_login
def continue_edit(request, type, name):
    if service.read_only:
        service.logger.warning("Could not perform operation: read only mode enabled")
        raise Http404
    return edit(request, type=type, name=name, cont=True)


@require_login
def new(request, type):
    if service.read_only:
        service.logger.warning("Could not perform operation: read only mode enabled")
        raise Http404
    return edit(request, type=type, name=None)


@require_login
def console(request):
    textarea = False
    if request.method == 'POST':
        cmdform = CmdForm(request.POST, textarea=True)
        if cmdform.is_valid():
            if not service.read_only:
                service.system.cmd_exec(cmdform.cleaned_data['cmd'])
            else:
                service.logger.warning("Could not perform operation: read only mode enabled")
            return HttpResponseRedirect('')
    else:
        textarea = request.GET.get('textarea', False)
        cmdform = CmdForm(textarea=textarea)

    log = mark_safe(service.system.request_service('LogStoreService').lastlog(lines=100))
    return render(request, 'views/console.html', dict(log=log, cmdform=cmdform, textarea=textarea))


@require_login
def set_status(request):
    if service.read_only:
        service.logger.warning("Could not perform operation: read only mode enabled")
        raise Http404
    if request.method == 'POST':
        name = request.POST.get('name', None)
        status = request.POST.get('status', None)
        obj = service.system.namespace.get(name, None)
        if obj:
            service.logger.debug('POST: %s', request.POST)
            form = QUICK_EDITS[obj.data_type](request.POST, sensor=obj)
            if form.is_valid():
                obj.status = form.cleaned_data['status']
                service.system.flush()
            else:
                messages.error(request, 'Error setting status %s to %s' % (name, status))
        else:
            messages.error(request, 'Error setting status of %s (no such object)' % name)

        return HttpResponseRedirect(reverse(request.GET.get('source', 'main')))
    else:
        raise Http404


@require_login
def reload_service(request, id_):
    id_ = int(id_)
    found = False
    for ser in system.services:
        if id(ser) == id_:
            ser.reload()
            messages.info(request, 'Reloaded service %s (%s)' % (ser.__class__.__name__, ser.id))
            found = True
            break
    if not found:
        messages.error(request, 'Service was not found')

    return redirect(request.META.get('HTTP_REFERER', reverse('main')))


@require_login
def cancel_thread(request, id_):
    id_ = int(id_)
    found = False
    for t in threading.enumerate():
        if id(t) == id_:
            found = True
            try:
                t.cancel()
                messages.info(request, 'Canceled thread %s (%s)' % (t, id_))
            except AttributeError:
                messages.error(request, 'Could not cancel thread %s (%s)' % (t, id_))
            break
    if not found:
        messages.error(request, 'Thread %s was not found' % id_)

    return redirect(request.META.get('HTTP_REFERER', reverse('main')))

def notfound(request):
    raise Http404<|MERGE_RESOLUTION|>--- conflicted
+++ resolved
@@ -167,19 +167,10 @@
 def history_json(request, name):
     t_min = int(request.GET.get('t_min', service.plots_limit_time))
     oldest_time = time.time() - t_min
-<<<<<<< HEAD
-
-    obj = service.system.namespace[name]
-    history = [(t, float(s)) for t, s in obj.history if t > oldest_time] if t_min else obj.history
-    _time, status = tuple(zip(*history)) if history else ([], [])
-    out_json = {'time': _time, 'status': status}
-    return JsonResponse(out_json)
-=======
     obj = service.system.namespace[name]
     data_points = [(int(t*1000), float(s or 0))
                    for t, s in obj.history if t > oldest_time]
     return JsonResponse(data_points, safe=False)
->>>>>>> 27dc259a
 
 
 def history_plot(request, name, type_):
@@ -201,15 +192,9 @@
         fig, ax = pyplot.subplots(figsize=(10, 2))
         obj = service.system.namespace[name]
         history = [(datetime.datetime.fromtimestamp(t), float(s or 0))
-<<<<<<< HEAD
-                   for t, s in obj.history if t > oldest_time] if t_min else obj.history
-        _time, status = tuple(zip(*history)) if history else ([], [])
-        ax.step(_time, status, '-', where='post')
-=======
                    for t, s in obj.history if t > oldest_time]
         _time, status = tuple(zip(*history)) if history else ([], [])
         ax.step(_time, status, '-', linewidth=0.5, where='post')
->>>>>>> 27dc259a
     elif type_ == 'tag':
         fig, ax = pyplot.subplots(figsize=(10, 3))
         objs = [i for i in service.system.objects_sorted if name in i.tags
@@ -217,15 +202,9 @@
 
         for obj in objs:
             history = [(datetime.datetime.fromtimestamp(t), float(s or 0)) for t, s in obj.history
-<<<<<<< HEAD
-                       if t > oldest_time] if t_min else obj.history
-            _time, status = tuple(zip(*history)) if history else ([], [])
-            ax.step(_time, status, '-', where='post', label=obj.name)
-=======
                        if t > oldest_time]
             _time, status = tuple(zip(*history)) if history else ([], [])
             ax.step(_time, status, '-', linewidth=0.5, where='post', label=obj.name)
->>>>>>> 27dc259a
     else:
         raise RuntimeError('Invalid type %s' % type_)
     if y_min:
